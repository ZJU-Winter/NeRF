--- conflicted
+++ resolved
@@ -6,7 +6,6 @@
 import utils
 from model import NeRF
 
-<<<<<<< HEAD
 torch.autograd.set_detect_anomaly(True)
 logger = utils.logger
 if torch.cuda.is_available():
@@ -18,18 +17,6 @@
     ################################################
     images, poses, render_poses, hwf, i_split, near, far = utils.load_data(
         args)
-=======
-if torch.cuda.is_available():
-    device = torch.device("cuda")
-else:
-    device = torch.device("cpu")
-np.random.seed(0)
-
-
-def train(args, logger):
-    # Load data
-    images, poses, render_poses, hwf, i_split, near, far = utils.load_data(args, logger)
->>>>>>> e07a62dc
     i_train, i_val, i_test = i_split
 
     # Cast intrinsics to right types
@@ -37,25 +24,12 @@
     H, W = int(H), int(W)
     hwf = [H, W, focal]
 
-<<<<<<< HEAD
     logger.info("images {}".format(images.shape))
     logger.info("poses {}".format(poses.shape))
     logger.info("render_poses {}".format(render_poses.shape))
     # print("hwf", hwf)
     # print("i_split", i_split)
     # print("near/far", near.shape, far.shape)
-
-    # log configured args
-    for arg in sorted(vars(args)):
-        attr = getattr(args, arg)
-        logger.info('{} = {}'.format(arg, attr))
-
-    ################################################
-    # create nerf model
-    ################################################
-=======
-    if args.render_test:
-        render_poses = np.array(poses[i_test])
 
     # Create log dir and copy the config file
     basedir = args.basedir
@@ -72,7 +46,6 @@
             file.write(open(args.config, "r").read())
 
     # Create nerf model
->>>>>>> e07a62dc
     render_kwargs_train, render_kwargs_test, start, grad_vars, optimizer = create_nerf(
         args
     )
@@ -86,23 +59,15 @@
     render_kwargs_test.update(bds_dict)
 
     # Move testing data to GPU
-<<<<<<< HEAD
 
     render_poses = torch.Tensor(render_poses).to(utils.device)
-=======
-    render_poses = torch.Tensor(render_poses).to(device)
->>>>>>> e07a62dc
 
     ############################################################
     # In test circuit
     # (Short circuit if only rendering out from trained model)
     ############################################################
     if args.render_only:
-<<<<<<< HEAD
         logger.info('RENDER ONLY')
-=======
-        print("RENDER ONLY")
->>>>>>> e07a62dc
         with torch.no_grad():
             if args.render_test:
                 # render_test switches to test poses
@@ -114,19 +79,11 @@
             testsavedir = os.path.join(basedir, expname, 'renderonly_{}_{:06d}'.format(
                 'test' if args.render_test else 'path', start))
             os.makedirs(testsavedir, exist_ok=True)
-<<<<<<< HEAD
             logger.info(f'test poses shape {render_poses.shape}')
 
             rgbs, _ = utils.render_path(render_poses, hwf, args.chunk, render_kwargs_test,
                                         savedir=testsavedir, render_factor=args.render_factor)
             logger.info('Done rendering'.format(testsavedir))
-=======
-            print("test poses shape", render_poses.shape)
-
-            rgbs, _ = utils.render_path(render_poses, hwf, args.chunk, render_kwargs_test,
-                                        savedir=testsavedir, render_factor=args.render_factor)
-            print("Done rendering", testsavedir)
->>>>>>> e07a62dc
             imageio.mimwrite(os.path.join(testsavedir, 'video.mp4'),
                              utils.to8b(rgbs), fps=30, quality=8)
 
@@ -151,7 +108,6 @@
         # [N_imgs*H*W, ro+rd+rgb (3), 3]
         rays_rgb = np.reshape(rays_rgb, [-1, 3, 3])
         rays_rgb = rays_rgb.astype(np.float32)
-<<<<<<< HEAD
         logger.info('shuffle rays')
         np.random.shuffle(rays_rgb)
         logger.info('done')
@@ -168,26 +124,6 @@
     logger.info('TEST views are {}'.format(i_test))
     logger.info('VAL views are {}'.format(i_val))
     N_iters = args.N_iter
-=======
-        print("shuffle rays")
-        np.random.shuffle(rays_rgb)
-
-        print("done")
-        i_batch = 0
-
-    # Move training data to GPU
-    if use_batching:
-        images = torch.Tensor(images).to(device)
-    poses = torch.Tensor(poses).to(device)
-    if use_batching:
-        rays_rgb = torch.Tensor(rays_rgb).to(device)
-
-    N_iters = args.N_iter + 1
-    print("Begin")
-    print("TRAIN views are", i_train)
-    print("TEST views are", i_test)
-    print("VAL views are", i_val)
->>>>>>> e07a62dc
 
     start = start + 1
     for i in trange(start, N_iters):
@@ -200,11 +136,7 @@
 
             i_batch += N_rand
             if i_batch >= rays_rgb.shape[0]:
-<<<<<<< HEAD
                 #np.random.shuffle(rays_rgb)
-=======
-                print("Shuffle data after an epoch!")
->>>>>>> e07a62dc
                 rand_idx = torch.randperm(rays_rgb.shape[0])
                 rays_rgb = rays_rgb[rand_idx]
                 i_batch = 0
@@ -274,7 +206,6 @@
         # log and save
         ############################################################
         if i % args.i_weights == 0:
-<<<<<<< HEAD
             path = os.path.join(basedir, expname, '{:06d}.tar'.format(i))
             torch.save({
                 'global_step': global_step,
@@ -283,36 +214,13 @@
                 'optimizer_state_dict': optimizer.state_dict(),
             }, path)
             logger.info('Saved checkpoints at {}'.format(path))
-=======
-            path = os.path.join(basedir, expname, "{:06d}.tar".format(i))
-            torch.save(
-                {
-                    "global_step": global_step,
-                    "network_fn_state_dict": render_kwargs_train[
-                        "network_fn"
-                    ].state_dict(),
-                    "network_fine_state_dict": render_kwargs_train[
-                        "network_fine"
-                    ].state_dict(),
-                    "optimizer_state_dict": optimizer.state_dict(),
-                },
-                path
-            )
-            print("Saved checkpoints at", path)
->>>>>>> e07a62dc
 
         if i % args.i_video == 0 and i > 0:
             # Turn on testing mode
             with torch.no_grad():
                 rgbs, disps = utils.render_path(
-<<<<<<< HEAD
                     render_poses, hwf, args.chunk, render_kwargs_test)
             logger.info(f'Done, saving {rgbs.shape} {disps.shape}')
-=======
-                    render_poses, hwf, args.chunk, render_kwargs_test
-                )
-            print("Done, saving", rgbs.shape, disps.shape)
->>>>>>> e07a62dc
             moviebase = os.path.join(
                 basedir, expname, "{}_spiral_{:06d}_".format(expname, i)
             )
@@ -327,25 +235,11 @@
         if i % args.i_testset == 0 and i > 0:
             testsavedir = os.path.join(basedir, expname, "testset_{:06d}".format(i))
             os.makedirs(testsavedir, exist_ok=True)
-<<<<<<< HEAD
             logger.info('test poses shape {}'.format(poses[i_test].shape))
             with torch.no_grad():
                 utils.render_path(torch.Tensor(poses[i_test]).to(
                     utils.device), hwf, args.chunk, render_kwargs_test, gt_imgs=images[i_test], savedir=testsavedir)
             logger.info('Saved test set')
-=======
-            print("test poses shape", poses[i_test].shape)
-            with torch.no_grad():
-                utils.render_path(
-                    torch.Tensor(poses[i_test]).to(device),
-                    hwf,
-                    args.chunk,
-                    render_kwargs_test,
-                    gt_imgs=images[i_test],
-                    savedir=testsavedir,
-                )
-            print("Saved test set")
->>>>>>> e07a62dc
 
         if i % args.i_print == 0:
             tqdm.write(f"[TRAIN] Iter: {i} Loss: {loss.item()}  PSNR: {psnr.item()}")
@@ -366,13 +260,9 @@
                 if i == args.i_img:
                     imageio.imwrite(os.path.join(valimgdir, 'target.png'), utils.to8b(target.cpu().numpy()))
                 imageio.imwrite(os.path.join(valimgdir, '{:06d}.png'.format(i)), utils.to8b(rgb.cpu().numpy()))
-<<<<<<< HEAD
                 logger.info(f'Saved {i} validation images. psnr: {psnr.item()}')
 
 
-=======
-                print(f'Saved {i} validation images. psnr: {psnr.item()}')
->>>>>>> e07a62dc
         global_step += 1
 
 
@@ -401,14 +291,9 @@
     skips = [4]
 
     # first coarse MLP with stratified sampling only
-<<<<<<< HEAD
     model = NeRF(D=args.netdepth, W=args.netwidth,
                  input_ch=input_ch, output_ch=output_ch, skips=skips,
                  input_ch_views=input_ch_views, use_viewdirs=args.use_viewdirs).to(utils.device)
-=======
-    model = NeRF(D=args.netdepth, W=args.netwidth, input_ch=input_ch, output_ch=output_ch, skips=skips, 
-                 input_ch_views=input_ch_views,use_viewdirs=args.use_viewdirs).to(device)
->>>>>>> e07a62dc
     grad_vars = list(model.parameters())
 
     # second fine MLP combined with importance sampling
@@ -444,17 +329,10 @@
             if "tar" in f
         ]
 
-<<<<<<< HEAD
     logger.info('Found ckpts {}'.format(ckpts))
     if len(ckpts) > 0 and not args.no_reload:
         ckpt_path = ckpts[-1]
         logger.info('Reloading from {}'.format(ckpt_path))
-=======
-    print("Found ckpts", ckpts)
-    if len(ckpts) > 0 and not args.no_reload:
-        ckpt_path = ckpts[-1]
-        print("Reloading from", ckpt_path)
->>>>>>> e07a62dc
         ckpt = torch.load(ckpt_path)
 
         start = ckpt["global_step"]
@@ -482,17 +360,10 @@
     }
 
     # NDC only good for LLFF-style forward facing data
-<<<<<<< HEAD
     if args.dataset_type != 'llff' or args.no_ndc:
         logger.info('Not ndc!')
         render_kwargs_train['ndc'] = False
         render_kwargs_train['lindisp'] = args.lindisp
-=======
-    if args.dataset_type != "llff" or args.no_ndc:
-        print("Not ndc!")
-        render_kwargs_train["ndc"] = False
-        render_kwargs_train["lindisp"] = args.lindisp
->>>>>>> e07a62dc
 
     render_kwargs_test = {k: render_kwargs_train[k] for k in render_kwargs_train}
     render_kwargs_test["perturb"] = False
